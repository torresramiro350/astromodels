--- conflicted
+++ resolved
@@ -1,21 +1,17 @@
-from __future__ import print_function
-from __future__ import division
+from __future__ import division, print_function
+
+import os
+import pickle
+
+import numpy as np
 import pytest
-import os
-import numpy as np
-
-from astromodels.functions import TemplateModel, TemplateModelFactory, MissingDataFile, XSPECTableModel
-from astromodels.functions import Band, Powerlaw
+
 from astromodels import Model, PointSource, clone_model, load_model
-<<<<<<< HEAD
-from astromodels.utils.data_files import _get_data_file_path
-from astromodels import update_logging_level
-=======
+from astromodels.functions import (Band, MissingDataFile, Powerlaw,
+                                   TemplateModel, TemplateModelFactory,
+                                   XSPECTableModel)
 from astromodels.utils import _get_data_file_path
->>>>>>> be57d6f6
-
-import pickle
-
+from astromodels.utils.logging import update_logging_level
 
 update_logging_level("DEBUG")
 
