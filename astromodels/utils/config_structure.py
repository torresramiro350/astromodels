import logging
from dataclasses import dataclass
from enum import IntEnum, Enum


# from .catalog_structure import Catalogs, PublicDataServer
# from .fitting_structure import BayesianDefault, MLEDefault
# from .plotting_structure import GenericPlotting, ModelPlotting
# from .plugin_structure import Plugins, TimeSeries
# from .point_source_structure import PointSourceDefaults

# logging
class LoggingLevel(IntEnum):
    DEBUG = logging.DEBUG
    INFO = logging.INFO
    WARNING = logging.WARNING
    ERROR = logging.ERROR
    CRITICAL = logging.CRITICAL


@dataclass
class Logging:

    path: str = "~/.astromodels/log"
    developer: bool = "off"
    usr: bool = "on"
    console: bool = "on"
    level: LoggingLevel = LoggingLevel.INFO
<<<<<<< HEAD
    startup_warnings: bool = "on"
=======
    startup_warnings: bool = 'on'
    info_style: str = "medium_spring_green"
    warn_style: str = "medium_orchid"
    error_style: str = "blink bold bright_red"
    debug_style: str = "blue_violet"
    message_style: str = "bold grey78"


>>>>>>> 33adaaba


class AbsTables(Enum):
    WILM = "WILM"
    ASPL = "ASPL"
    AG89 = "AG89"


class EBLTable(Enum):
    franceschini = "franceschini"
    kneiske = "kneiske"
    dominguez = "dominguez"
    inuoe = "inuoe"
    gilmore = "gilmore"


<<<<<<< HEAD
=======

>>>>>>> 33adaaba
@dataclass
class AbsorptionModels:
    tbabs_table: AbsTables = AbsTables.WILM
    phabs_table: AbsTables = AbsTables.AG89
    ebl_table: EBLTable = EBLTable.dominguez


@dataclass
class Modeling:
    use_memoization: bool = True
    use_parameter_transforms: bool = True
    ignore_parameter_bounds: bool = False


@dataclass
class Config:
    logging: Logging = Logging()
    absorption_models: AbsorptionModels = AbsorptionModels()
    modeling: Modeling = Modeling()<|MERGE_RESOLUTION|>--- conflicted
+++ resolved
@@ -26,18 +26,12 @@
     usr: bool = "on"
     console: bool = "on"
     level: LoggingLevel = LoggingLevel.INFO
-<<<<<<< HEAD
     startup_warnings: bool = "on"
-=======
-    startup_warnings: bool = 'on'
     info_style: str = "medium_spring_green"
     warn_style: str = "medium_orchid"
     error_style: str = "blink bold bright_red"
     debug_style: str = "blue_violet"
     message_style: str = "bold grey78"
-
-
->>>>>>> 33adaaba
 
 
 class AbsTables(Enum):
@@ -54,10 +48,6 @@
     gilmore = "gilmore"
 
 
-<<<<<<< HEAD
-=======
-
->>>>>>> 33adaaba
 @dataclass
 class AbsorptionModels:
     tbabs_table: AbsTables = AbsTables.WILM
