--- conflicted
+++ resolved
@@ -823,13 +823,9 @@
         E0 = old_div(xp, (2 + alpha))
 
         if alpha < beta:
-<<<<<<< HEAD
-            alpha=beta#raise ModelAssertionViolation("Alpha cannot be less than beta")
-=======
             alpha = beta
             log.warning("Alpha is currently less than beta. Setting alpha = beta.")
             # raise ModelAssertionViolation("Alpha cannot be less than beta")
->>>>>>> 32d1d8fe
 
         if isinstance(x, astropy_units.Quantity):
             alpha_ = alpha.value
