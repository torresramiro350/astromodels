import os
import sys
import astropy.units as astropy_units
import numpy as np
import numba as nb
import six
from astropy.io import fits
from pathlib import Path

from interpolation import interp

from astromodels.functions.function import Function1D, FunctionMeta
from astromodels.utils import configuration
from astromodels.utils.data_files import _get_data_file_path
from astromodels.utils.logging import setup_logger

log = setup_logger(__name__)

_abs_tables = {
    "phabs": {
        "AG89": "angr",
        "ASPL": "aspl"
    },
    "tbabs": {
        "AG89": "angr",
        "ASPL": "aspl",
        "WILM": "wilm"
    },
    "wabs": {
        "AG89": "angr"
    },
}
_abund_info = {}
_abund_info[
    "WILM"] = "wilms\nfrom Wilms, Allen & McCray (2000), ApJ 542, 914 \n except for elements not listed which are given zero abundance)\n https://heasarc.nasa.gov/xanadu/xspec/manual/XSabund.html "
_abund_info[
    "AG89"] = "angr\nfrom Anders E. & Grevesse N. (1989, Geochimica et Cosmochimica Acta 53, 197)\n https://heasarc.nasa.gov/xanadu/xspec/manual/XSabund.html"
_abund_info[
    "ASPL"] = "aspl\nfrom Asplund M., Grevesse N., Sauval A.J. & Scott P. (2009, ARAA, 47, 481)\nhttps://heasarc.nasa.gov/xanadu/xspec/manual/XSabund.html"


def _get_xsect_table(model, abund_table):
    """
    contructs the abundance table from the values given
    """

    if not model in _abs_tables:

        log.error(f"the model {model} does not exist")

        raise AssertionError()

    if not abund_table in _abs_tables[model]:

        log.error(f"the table {abund_table} does not exist")

        raise AssertionError()

    _path = Path(
        "xsect") / f"xsect_{model}_{_abs_tables[model][abund_table]}.fits"

    path_to_xsect = _get_data_file_path(_path)

    with fits.open(path_to_xsect) as fxs:

        dxs = fxs[1].data
        xsect_ene = dxs["ENERGY"]
        xsect_val = dxs["SIGMA"]

    return np.array(xsect_ene, dtype=np.float64), np.array(xsect_val,
                                                           dtype=np.float64)


# PhAbs class


class PhAbs(Function1D, metaclass=FunctionMeta):
    r"""
    description :
        Photometric absorption (phabs implementation), f(E) = exp(- NH * sigma(E))
        contributed by Dominique Eckert
    parameters :
        NH :
            desc : absorbing column density in units of 1e22 particles per cm^2
            initial value : 1.0
            is_normalization : False
            transformation : log10
            min : 1e-4
            max : 1e4
            delta : 0.1

        redshift :
            desc : the redshift of the source
            initial value : 0.
            is_normalization : False
            min : 0
            max : 15
            delta : 0.1
            fix: True


    """
    def _setup(self):
        self._fixed_units = (astropy_units.keV,
                             astropy_units.dimensionless_unscaled)
        self.init_xsect()

    def _set_units(self, x_unit, y_unit):
        self.NH.unit = astropy_units.cm**(-2)
        self.redshift.unit = astropy_units.dimensionless_unscaled

    def init_xsect(self, abund_table="AG89"):
        """
        Set the abundance table

        :param abund_table: "ASPL", "AG89" 
        :returns: 
        :rtype: 

        """

        # load cross section data

        try:
            self.xsect_ene, self.xsect_val = _get_xsect_table(
                "phabs", abund_table)
            self._abund_table = abund_table

        except:

            log.info("defaulting to AG89")
            self.xsect_ene, self.xsect_val = _get_xsect_table(
                "phabs", abund_table)

            self._abund_table = "AG89"

    def evaluate(self, x, NH, redshift):

        if isinstance(x, astropy_units.Quantity):

            _unit = astropy_units.cm**2
            _y_unit = astropy_units.dimensionless_unscaled
            _x = x.value
            _redshift = redshift.value
        else:

            _unit = 1.0
            _y_unit = 1.0
            _redshift = redshift
            _x = x

        xsect_interp = interp(self.xsect_ene, self.xsect_val,
                              _x * (1 + _redshift))

        spec = np.exp(-NH * xsect_interp * _unit) * _y_unit

        return spec


# TbAbs class


class TbAbs(Function1D, metaclass=FunctionMeta):
    r"""
    description :
        Photometric absorption (Tbabs implementation), f(E) = exp(- NH * sigma(E))
        contributed by Dominique Eckert
    parameters :
        NH :
            desc : absorbing column density in units of 1e22 particles per cm^2
            initial value : 1.0
            is_normalization : True
            transformation : log10
            min : 1e-4
            max : 1e4
            delta : 0.1

        redshift :
            desc : the redshift of the source
            initial value : 0.
            is_normalization : False
            min : 0
            max : 15
            delta : 0.1
            fix: True


    """
    def _setup(self):

        self.init_xsect()

        self._fixed_units = (astropy_units.keV,
                             astropy_units.dimensionless_unscaled)

    def _set_units(self, x_unit, y_unit):
        self.NH.unit = astropy_units.cm**(-2)
        self.redshift.unit = astropy_units.dimensionless_unscaled

    def init_xsect(self, abund_table="WILM"):
        """
        Set the abundance table

        :param abund_table: "WILM", "ASPL", "AG89" 
        :returns: 
        :rtype: 

        """

        try:
            self.xsect_ene, self.xsect_val = _get_xsect_table(
                "tbabs", abund_table)
            self._abund_table = abund_table

        except:

            log.info("defaulting to WILM")

            self.xsect_ene, self.xsect_val = _get_xsect_table(
                "tbabs", abund_table)

            self._abund_table = "WILM"

    @property
    def abundance_table(self):
        print(_abund_info[self._abund_table])

    def evaluate(self, x, NH, redshift):

        if isinstance(x, astropy_units.Quantity):

            _unit = astropy_units.cm**2
            _y_unit = astropy_units.dimensionless_unscaled
            _x = x.value
            _redshift = redshift.value
<<<<<<< HEAD
=======

>>>>>>> ba554928
        else:

            _unit = 1.0
            _y_unit = 1.0
            _redshift = redshift
            _x = x

        xsect_interp = interp(self.xsect_ene, self.xsect_val,
                              _x * (1 + _redshift))

        spec = _numba_eval(NH, xsect_interp) * _y_unit

        return spec


# WAbs class


class WAbs(Function1D, metaclass=FunctionMeta):
    r"""
    description :
        Photometric absorption (Wabs implementation), f(E) = exp(- NH * sigma(E))
        contributed by Dominique Eckert
    parameters :
        NH :
            desc : absorbing column density in units of 1e22 particles per cm^2
            initial value : 1.0
            is_normalization : True
            transformation : log10
            min : 1e-4
            max : 1e4
            delta : 0.1
        redshift :
            desc : the redshift of the source
            initial value : 0.
            is_normalization : False
            min : 0
            max : 15
            delta : 0.1
            fix: True


    """
    def _setup(self):
        self._fixed_units = (astropy_units.keV,
                             astropy_units.dimensionless_unscaled)
        self.init_xsect()

    def _set_units(self, x_unit, y_unit):
        self.NH.unit = astropy_units.cm**(-2)
        self.redshift.unit = astropy_units.dimensionless_unscaled

    def init_xsect(self):
        """
        Set the abundance table

        :returns:
        :rtype:

        """

        self.xsect_ene, self.xsect_val = _get_xsect_table("wabs", "AG89")

        self._abund_table = "AG89"

    @property
    def abundance_table(self):
        print(_abund_info[self._abund_table])

    def evaluate(self, x, NH, redshift):

        if isinstance(x, astropy_units.Quantity):

            _unit = astropy_units.cm**2
            _y_unit = astropy_units.dimensionless_unscaled
            _x = x.value
            _redshift = redshift.value
        else:

            _unit = 1.0
            _y_unit = 1.0
            _redshift = redshift
            _x = x

        xsect_interp = interp(self.xsect_ene, self.xsect_val,
                              _x * (1 + _redshift))

        xsect_interp = interp( self.xsect_ene, self.xsect_val, _x * (1+ _redshift))

        spec = _numba_eval(NH,xsect_interp) * _y_unit

        return spec

@nb.njit(fastmath=True)
def _numba_eval(nh, xsect_interp):

    return np.exp(-nh * xsect_interp )<|MERGE_RESOLUTION|>--- conflicted
+++ resolved
@@ -1,12 +1,12 @@
 import os
 import sys
+from pathlib import Path
+
 import astropy.units as astropy_units
+import numba as nb
 import numpy as np
-import numba as nb
 import six
 from astropy.io import fits
-from pathlib import Path
-
 from interpolation import interp
 
 from astromodels.functions.function import Function1D, FunctionMeta
@@ -233,10 +233,6 @@
             _y_unit = astropy_units.dimensionless_unscaled
             _x = x.value
             _redshift = redshift.value
-<<<<<<< HEAD
-=======
-
->>>>>>> ba554928
         else:
 
             _unit = 1.0
