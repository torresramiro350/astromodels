--- conflicted
+++ resolved
@@ -15,16 +15,18 @@
 import h5py
 import numpy as np
 import scipy.interpolate
-from astromodels.core.parameter import Parameter
-from astromodels.functions.function import Function3D, FunctionMeta
-from astromodels.utils import get_user_data_path
-from astromodels.utils.logging import setup_logger
 from astropy.coordinates import SkyCoord
 from astropy.io import fits
 from interpolation import interp
 from interpolation.splines import eval_linear
 from numpy.typing import NDArray
 from scipy.interpolate import RectBivariateSpline, RegularGridInterpolator
+
+from astromodels.core.parameter import Parameter
+from astromodels.functions.function import Function3D, FunctionMeta
+from astromodels.utils import get_user_data_path
+from astromodels.utils.logging import setup_logger
+from astromodels.utils.logging import setup_logger
 
 ndarray: TypeAlias = NDArray[np.float64]
 
@@ -121,10 +123,6 @@
         defaults to 0
         :raises RuntimeError: Raised if name of the file cannot contain spaces or
         special characters.
-<<<<<<< HEAD
-
-=======
->>>>>>> 0b502252
         Example:
         >>> model_factory = ModelFactory(
         ...     "my_model",
@@ -145,13 +143,8 @@
         ...                                             param1=val1,
         ...                                             param2=val2)
         >>> # Save the data to a file.
-<<<<<<< HEAD
-        >>> # If the data file already exists, it won't overwrite it until you set
-        ... # overwrite = True
-=======
         ... # If the data file already exists, it won't overwrite
         ... # the current file until overwrite is set to overwrite = True
->>>>>>> 0b502252
         >>> model_factory.save_data()
         """
 
@@ -561,11 +554,7 @@
             max: 90.0
     """
 
-<<<<<<< HEAD
-    def _custom_init_(self, model_name, other_name=None) -> None:
-=======
     def _custom_init_(self, model_name: str, other_name: str | None = None) -> None:
->>>>>>> 0b502252
         """
         Custom initialization for this model
         :param model_name: the name of the model, corresponding to the
@@ -629,9 +618,9 @@
         self._spline_smoothing_factor = template_file.spline_smoothing_factor
 
         # Make the dictionary of parameters for the model
-        function_definition: collections.OrderedDict[
-            str, str
-        ] = collections.OrderedDict()
+        function_definition: collections.OrderedDict[str, str] = (
+            collections.OrderedDict()
+        )
         function_definition["description"] = description
         function_definition["latex"] = "n.a."
 
@@ -920,16 +909,11 @@
 
         interpolated_image = self._interpolate(energies, lons, lats, args)
 
-<<<<<<< HEAD
-        # to go from MeV to keV
-        # return np.multiply(K, interpolated_image / 1000)
-
-=======
         # return np.multiply(K, self._interpolate(log_energies, lons, lats, args))  # type: ignore
         # return np.multiply(K, interpolated_image/1000)  # type: ignore
         # to go from MeV to keV
         # return np.multiply(K, interpolated_image / 1000)
->>>>>>> 0b502252
+
         # if templates are normalized no need to convert back
         return np.multiply(K, interpolated_image)  # type: ignore
 
