--- conflicted
+++ resolved
@@ -151,16 +151,10 @@
         self._spline_smoothing_factor: int = int(spline_smoothing_factor)
 
     def define_parameter_grid(self, parameter_name: str, grid: np.ndarray) -> None:
-<<<<<<< HEAD
-        """
-        Define the parameter grid for this parameter.
-        Pass the name of the parameter and the array of values that it will take in the grid
-=======
         """Define the parameter grid for this parameter.
 
         Pass the name of the parameter and the array of values that it
         will take in the grid
->>>>>>> 6afcd47c
         """
 
         if parameter_name not in self._parameters_grids:
@@ -298,14 +292,9 @@
 
         if not np.all(differential_fluxes > 0):
             log.warning(
-<<<<<<< HEAD
-                "You have zeros in the differential flux. Since the interpolation happens in the log space, "
-                "this cannot be accepted. We will substitute zeros with %g" % _TINY_
-=======
                 "You have zeros in the differential flux. Since the interpolation"
                 " happens in the log space, this cannot be accepted."
                 "We will substitute zeros with %g" % _TINY_
->>>>>>> 6afcd47c
             )
 
             idx = differential_fluxes == 0  # type: np.ndarray
