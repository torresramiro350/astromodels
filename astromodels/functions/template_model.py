--- conflicted
+++ resolved
@@ -132,13 +132,9 @@
 
         self._spline_smoothing_factor: int = int(spline_smoothing_factor)
 
-<<<<<<< HEAD
-    def define_parameter_grid(self, parameter_name: str, grid: np.ndarray) -> None:
-=======
     def define_parameter_grid(
         self, parameter_name: str, grid: np.ndarray
     ) -> None:
->>>>>>> ad8bf5fd
         """
         Define the parameter grid for this parameter.
         Pass the name of the parameter and the array of values that it will take in the grid
@@ -154,13 +150,9 @@
 
         if not (grid_.shape[0] > 1):
 
-<<<<<<< HEAD
-            log.error("A grid for a parameter must contain at least two elements")
-=======
             log.error(
                 "A grid for a parameter must contain at least two elements"
             )
->>>>>>> ad8bf5fd
 
             raise AssertionError()
 
@@ -168,13 +160,9 @@
 
         if not np.all(np.unique(grid_) == grid_):
 
-<<<<<<< HEAD
-            log.error(f"Non-unique elements in grid for parameter {parameter_name}")
-=======
             log.error(
                 f"Non-unique elements in grid for parameter {parameter_name}"
             )
->>>>>>> ad8bf5fd
 
             raise AssertionError()
 
@@ -245,13 +233,9 @@
 
                 raise AssertionError()
 
-<<<<<<< HEAD
-            parameter_idx.append(int(np.where(v == parameters_values_input[k])[0][0]))
-=======
             parameter_idx.append(
                 int(np.where(v == parameters_values_input[k])[0][0])
             )
->>>>>>> ad8bf5fd
 
         log.debug(f" have index {parameter_idx}")
 
@@ -269,21 +253,13 @@
         if not isinstance(differential_fluxes, u.Quantity):
 
             differential_fluxes = (
-<<<<<<< HEAD
-                np.array(differential_fluxes) * 1 / (u.keV * u.s * u.cm**2)
-=======
                 np.array(differential_fluxes) * 1 / (u.keV * u.s * u.cm ** 2)
->>>>>>> ad8bf5fd
             )  # type: u.Quantity
 
         # Then we transform it in the right units and we cast it back to a pure np.array
 
         differential_fluxes = np.array(
-<<<<<<< HEAD
-            differential_fluxes.to(1 / (u.keV * u.s * u.cm**2)).value
-=======
             differential_fluxes.to(1 / (u.keV * u.s * u.cm ** 2)).value
->>>>>>> ad8bf5fd
         )
 
         # Now let's check for valid inputs
@@ -318,12 +294,8 @@
 
             log.warning(
                 "You have zeros in the differential flux. Since the interpolation happens in the log space, "
-<<<<<<< HEAD
-                "this cannot be accepted. We will substitute zeros with %g" % _TINY_
-=======
                 "this cannot be accepted. We will substitute zeros with %g"
                 % _TINY_
->>>>>>> ad8bf5fd
             )
 
             idx = differential_fluxes == 0  # type: np.ndarray
@@ -333,13 +305,9 @@
 
         # Now set the values in the data frame
 
-<<<<<<< HEAD
-        self._data_frame[tuple(parameter_idx)] = np.atleast_2d(differential_fluxes)
-=======
         self._data_frame[tuple(parameter_idx)] = np.atleast_2d(
             differential_fluxes
         )
->>>>>>> ad8bf5fd
 
     def save_data(self, overwrite: bool = False):
 
@@ -377,13 +345,8 @@
                 except IOError:
 
                     log.error(
-<<<<<<< HEAD
-                        f"The file {filename_sanitized} already exists and cannot be removed (maybe you do not have "
-                        "permissions to do so?). "
-=======
                         "The file %s already exists and cannot be removed (maybe you do not have "
                         "permissions to do so?). " % filename_sanitized
->>>>>>> ad8bf5fd
                     )
 
                     raise IOError(
@@ -394,13 +357,8 @@
             else:
 
                 log.error(
-<<<<<<< HEAD
-                    f"The file {filename_sanitized} already exists! You cannot call two different "
-                    "template models with the same name"
-=======
                     "The file %s already exists! You cannot call two different "
                     "template models with the same name" % filename_sanitized
->>>>>>> ad8bf5fd
                 )
 
                 raise IOError(
@@ -447,13 +405,9 @@
 
         # We can use interp2, which features spline interpolation instead of linear interpolation
 
-<<<<<<< HEAD
-        self._interpolator = scipy.interpolate.RectBivariateSpline(*args, **kwargs)
-=======
         self._interpolator = scipy.interpolate.RectBivariateSpline(
             *args, **kwargs
         )
->>>>>>> ad8bf5fd
 
     def __call__(self, x):
 
