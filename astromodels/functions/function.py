import ast
import collections
import copy
import inspect
import math
import os
import re
import sys
import textwrap
import uuid
from builtins import chr, map, str
from operator import attrgetter
from typing import Dict, List, Optional, Tuple

import astropy.units as u
import numba as nb
import numpy as np
import six
from yaml.reader import ReaderError

from astromodels.core.memoization import memoize
from astromodels.core.my_yaml import my_yaml
from astromodels.core.parameter import Parameter
from astromodels.core.parameter_transformation import get_transformation
from astromodels.core.property import FunctionProperty
from astromodels.core.tree import Node
from astromodels.utils.file_utils import copy_if_needed
from astromodels.utils.logging import setup_logger
from astromodels.utils.pretty_list import dict_to_list
from astromodels.utils.table import dict_to_table

log = setup_logger(__name__)

__author__ = "giacomov"


try:

    from IPython.display import HTML, display

except ImportError:

    has_ipython = False

else:

    has_ipython = True


class WarningNoTests(ImportWarning):
    pass


class FunctionDefinitionError(Exception):
    pass


class FunctionInstanceError(Exception):
    pass


class DesignViolation(Exception):
    pass


class ModelAssertionViolation(Exception):
    pass


class WrongDimensionality(Exception):
    pass


class TestSpecificationError(Exception):
    pass


class TestFailed(Exception):
    pass


class DocstringIsNotRaw(ValueError):
    pass


class UnknownFunction(ValueError):
    pass


class UnknownParameter(ValueError):
    pass


# Value to indicate that no latex formula has been given
NO_LATEX_FORMULA = "(no latex formula available)"


# A function to find the calling sequence of a function, compatible
# with both python2 and 3
def _py2to3_getargspec(function):
    if sys.version_info[0] < 3:

        argspec = inspect.getargspec(function)

    else:  # PY3

        argspec = inspect.getfullargspec(function)

    return argspec


# This dictionary will contain the known function by name, so that the model_parser can
# instance them by looking into this dictionary. It will be filled by the FunctionMeta
# meta-class.

_known_functions = {}


# The following is a metaclass for all the functions
class FunctionMeta(type):
    """A metaclass for the models, which takes care of setting up the
    parameters and the other attributes according to the definition given in
    the documentation of the function class."""

    def __new__(mcs, name, bases, dct):

        # We do the parsing of the parameters in the __new__ instead of the __init__ so
        # this is the first thing that runs when importing astromodels

        # Enforce the presence of the evaluate method

        if "evaluate" not in dct:

            log.error("You have to implement the 'evaluate' method in %s" % name)

            raise AttributeError()

        # We also need the method _set_units

        if "_set_units" not in dct:
            raise AttributeError(
                "You have to implement the '_set_units' method in %s" % name
            )

        # Now parse the documentation of the function which contains the parameter
        # specification

        # The doc is a YAML document containing among other things the definition of
        # the parameters

        # Parse it

        try:

            yaml_string = textwrap.dedent(dct["__doc__"]).strip()

            if not yaml_string.startswith("---"):
                yaml_string = f"---\n{yaml_string}"

            function_definition = my_yaml.load(
                yaml_string,
<<<<<<< HEAD
                Loader=my_yaml.FullLoader,  # or SafeLoader if using only basic YAML types
=======
                Loader=my_yaml.FullLoader,
>>>>>>> a644c328
            )

        except ReaderError:  # pragma: no cover

            log.error(
                "Docstring parsing has failed. "
                "Did you remember to specify the docstring of %s as raw? "
                "To do that, you have to put a r before the docstring, "
                '''like in \n\nr"""\n(docstring)\n"""\n\ninstead of just\n\n'''
                '''"""\ndocstring\n"""''' % name
            )

            raise DocstringIsNotRaw()

        else:

            # Store the function definition in the type

            dct["_function_definition"] = function_definition

        # Enforce the presence of a description and of a parameters dictionary

        if "description" not in list(function_definition.keys()):

            log.error(
                "You have to provide a 'description' token in the "
                "documentation of class %s" % name
            )

            raise AssertionError()

        if "parameters" not in list(function_definition.keys()):

            log.error(
                "You have to provide a 'parameters' token in the "
                "documentation of class %s" % name
            )

            raise AssertionError()

        # If there is a latex formula, store it in the type

        if "latex" in function_definition:

            # First remove the escaping we did to overcome the limitation of the YAML
            # parser

            latex_formula = function_definition["latex"].replace(r"\\", chr(92))

        else:

            latex_formula = NO_LATEX_FORMULA

        # Store latex formula in the type
        dct["_latex"] = latex_formula

        # see if we have any properties
        if "properties" in function_definition:

            # parse the properties

            dct["_properties"] = collections.OrderedDict()

            for property_name, property_definition in function_definition[
                "properties"
            ].items():

                this_property = FunctionMeta.parse_property_definition(
                    name, property_name, property_definition
                )

                dct["_properties"][this_property.name] = this_property

        else:

            dct["_properties"] = None

        # Parse the parameters' dictionary
        if not isinstance(function_definition["parameters"], dict):

            log.error(
                "Wrong syntax in 'parameters' token. It must be "
                "a dictionary. Refer to the documentation."
            )

            raise AssertionError()

        # Add the parameters as attribute of the *type*. During the __call__ method
        # below this dictionary will be used to create a copy of each parameter which
        # will be made available as child of the *instance*.

        dct["_parameters"] = collections.OrderedDict()

        for parameter_name, parameter_definition in list(
            function_definition["parameters"].items()
        ):

            if dct["_properties"] is not None:

                if parameter_name in dct["_properties"]:

                    log.error("you must specify unique parameters and propert names")

                    raise DesignViolation()

            this_parameter = FunctionMeta.parse_parameter_definition(
                name, parameter_name, parameter_definition
            )

            dct["_parameters"][this_parameter.name] = this_parameter

        # Now perform a minimal check of the 'evaluate' function

        (
            variables,
            parameters_in_calling_sequence,
        ) = FunctionMeta.check_calling_sequence(
            name, "evaluate", dct["evaluate"], ["x", "y", "z"]
        )

        # Now check that all the parameters used in 'evaluate' are part of the
        # documentation, and that there are no unused parameters

        set1 = set(dct["_parameters"].keys())
        set2 = set(parameters_in_calling_sequence)

        if set1 != set2:

            # The parameters are different. Figure out who is missing and raise an
            # exception accordingly

            if set1 > set2:

                missing = set1 - set2
                msg = "Parameters %s have init values but are" % ",".join(missing)
                msg += "not used in 'evaluate' in %s" % name

            else:

                missing = set2 - set1

                msg = "Parameters %s are used in 'evaluate' but do" % (
                    ",".join(missing)
                )
                msg += "not have init values in %s" % name

            log.error(msg)

            raise FunctionDefinitionError()

        # Figure out the dimensionality of this function

        n_dim: int = len(variables)

        # Store the dimensionality in the *type*

        dct["_n_dim"] = n_dim

        # Now add the constructor to the class, if it does not provide one
        # You shouldn't usually provide a constructor, that's only for advance uses
        # like the TemplateModel

        if "_custom_init_" in dct:

            dct["__init__"] = dct["_custom_init_"]

        else:

            dct["__init__"] = FunctionMeta.class_init

        # Finally, add the info() method to the type so that it can be called even
        # without instancing the class

        def info():

            repr_dict = collections.OrderedDict()

            repr_dict["description"] = function_definition["description"]

            if "latex" in function_definition:
                repr_dict["formula"] = function_definition["latex"]

            # Add the description of each parameter and their current value
            repr_dict["default parameters"] = collections.OrderedDict()

            for parameter_name in list(dct["_parameters"].keys()):

                repr_dict["default parameters"][parameter_name] = dct["_parameters"][
                    parameter_name
                ].to_dict()

            if dct["_properties"] is not None:

                # Add the description of each parameter and their current value
                repr_dict["default properties"] = collections.OrderedDict()

                for property_name in list(dct["_properties"].keys()):

                    repr_dict["default properties"][property_name] = dct["_properties"][
                        property_name
                    ].to_dict()

            if has_ipython:

                display(HTML(dict_to_list(repr_dict, html=True)))

            else:

                print(dict_to_list(repr_dict, html=False))

        dct["info"] = staticmethod(info)

        # Now call the __new__ of the "type" class (which then will call the __init__
        # of this metaclass)

        return super(FunctionMeta, mcs).__new__(mcs, name, bases, dct)

    def __init__(cls, name, bases, dct):

        # This is the MetaClass init, which is called after the __new__ is done

        # Store the name of the function in the type
        cls._name = cls.__name__

        # Add this as a known function

        _known_functions[name] = cls

        # Finally call the init of the type class

        super(FunctionMeta, cls).__init__(name, bases, dct)

    @staticmethod
    def class_init(instance, **kwargs):

        # This is what is going to be called as the __init__ of the class, every time a
        # new instance is created

        # Create a copy of the parameters dictionary which is in the type,
        # otherwise every instance would share the same dictionary

        copy_of_parameters = collections.OrderedDict()

        # Fill it by duplicating the parameters contained in the dictionary in the type

        for key, value in type(instance)._parameters.items():

            copy_of_parameters[key] = value.duplicate()

            # If the user has specified a value in the constructor, update the
            # corresponding parameters value. This allow to use a constructor as:
            # my_powerlaw = powerlaw(logK=1.0, index=-2)

            if key in kwargs:

                copy_of_parameters[key].value = kwargs[key]

        # now we check to see if there are any properties

        if type(instance)._properties is not None:

            copy_of_properties = collections.OrderedDict()

            for key, value in type(instance)._properties.items():

                copy_of_properties[key] = value.duplicate()

                # now we see if it was a deferred value and fail
                # if it was no specified in the constructor

                if (
                    copy_of_properties[key].is_deferred
                    and copy_of_properties[key].value is None
                ):

                    if key not in kwargs:
                        msg = f"{key} is not specified as a deferred parameter, but no"
                        msg += " value was specfied in the constructor of "
                        msg += f"{type(instance)._name}"
                        log.error(msg)

                        raise FunctionInstanceError()

                # If the user has specified a value in the constructor, update the
                # corresponding parameters value. This allow to use a constructor as:
                # my_powerlaw = powerlaw(logK=1.0, index=-2)

                if key in kwargs:

                    copy_of_properties[key].value = kwargs[key]

        else:

            copy_of_properties = None

        # Now check that all the parameters specified in the kwargs are actually
        # parameters of this function
        for key in list(kwargs.keys()):

            try:

                copy_of_parameters[key]

            except KeyError:

                if copy_of_properties is not None:

                    try:

                        copy_of_properties[key]

                    except KeyError:

                        log.error(
                            "You specified an init value for %s, which is not a "
                            "parameter of function %s" % (key, type(instance)._name)
                        )

                        raise UnknownParameter()

                else:

                    log.error(
                        "You specified an init value for %s, which is not a "
                        "parameter of function %s" % (key, type(instance)._name)
                    )

                    raise UnknownParameter()

        # Now call the init of the corresponding class
        n_dim = type(instance)._n_dim

        if n_dim == 1:

            Function1D.__init__(
                instance,
                type(instance)._name,
                type(instance)._function_definition,
                copy_of_parameters,
                copy_of_properties,
            )

        elif n_dim == 2:

            Function2D.__init__(
                instance,
                type(instance)._name,
                type(instance)._function_definition,
                copy_of_parameters,
                copy_of_properties,
            )

        elif n_dim == 3:

            Function3D.__init__(
                instance,
                type(instance)._name,
                type(instance)._function_definition,
                copy_of_parameters,
                copy_of_properties,
            )

        # Last, if the class provides a setup method, call it
        if hasattr(instance, "_setup"):

            log.debug_node(f"running setup of {instance._name}")

            instance._setup()

    @staticmethod
    def check_calling_sequence(name, function_name, function, possible_variables):
        """Check the calling sequence for the function looking for the
        variables specified. One or more of the variables can be in the calling
        sequence. Note that the order of the variables will be enforced. It
        will also enforce that the first parameter in the calling sequence is
        called 'self'.

        :param function: the function to check
        :param possible_variables: a list of variables to check, The
            order is important, and will be enforced
        :return: a tuple containing the list of found variables, and the
            name of the other parameters in the calling sequence
        """

        # Get calling sequence

        # If the function has been memoized, it will have a "input_object" member

        try:

            calling_sequence = _py2to3_getargspec(function.input_object).args

        except AttributeError:

            # This might happen if the function is without memoization

            calling_sequence = _py2to3_getargspec(function).args

        if not calling_sequence[0] == "self":

            log.error(
                "Wrong syntax for 'evaluate' in %s. The first argument "
                "should be called 'self'." % name
            )

            raise AssertionError()

        # Figure out how many variables are used

        variables = [var for var in calling_sequence if var in possible_variables]

        # Check that they actually make sense. They must be used in the same order
        # as specified in possible_variables

        if not len(variables) > 0:

            log.error(
                "The name of the variables for 'evaluate' in %s must be one or more "
                "among %s, instead of %s"
                % (name, ",".join(possible_variables), ",".join(variables))
            )

        if variables != possible_variables[: len(variables)]:

            log.error(
                "The variables %s are out of order in '%s' of %s. Should be %s."
                % (
                    ",".join(variables),
                    function_name,
                    name,
                    possible_variables[: len(variables)],
                )
            )

            raise AssertionError()

        other_parameters = [
            var for var in calling_sequence if var not in variables and var != "self"
        ]

        return variables, other_parameters

    @staticmethod
    def parse_parameter_definition(func_name, par_name, definition) -> Parameter:

        # Parse definition of parameter

        # Enforce the presence of attributes 'value' and 'desc'

        if "initial value" not in definition:

            log.error(
                "Error for parameter %s of function %s: value for parameter must be"
                " specified" % (par_name, func_name)
            )

            raise FunctionDefinitionError()

        if "desc" not in definition:

            log.error(
                "Error for parameter %s of function %s: desc for parameter must be"
                " specified" % (par_name, func_name)
            )

            raise FunctionDefinitionError()

        # Fetch attributes

        # Use unitless parameters when building the function, if no unit is specified,
        # otherwise use that unit
        if (
            "unit" not in definition
            or definition["unit"] is None
            or definition["unit"] == ""
        ):

            du = u.dimensionless_unscaled

        else:

            unit = u.Unit(definition["unit"])

            if (u.dimensionless_unscaled.physical_type == unit.physical_type) and (
                unit.scale != 1
            ):

                # some xpsec models list the unit as a number
                # but this screws things up

                du = u.dimensionless_unscaled

            else:

                du = u.Unit(definition["unit"])

        def _parse_value(val):

            if isinstance(val, six.string_types):

                return eval(val)

            elif val is None:

                return None

            else:

                return float(val)

        value = _parse_value(definition["initial value"])
        desc = definition["desc"]

        # Optional attributes are either None if not specified, or the value specified

        min_value = None if "min" not in definition else _parse_value(definition["min"])
        max_value = None if "max" not in definition else _parse_value(definition["max"])
        delta = None if "delta" not in definition else _parse_value(definition["delta"])
        unit = du

        # A parameter can be fixed by using fix=yes, otherwise it is free by default

        free = True if "fix" not in definition else not bool(definition["fix"])

        is_normalization = (
            False
            if "is_normalization" not in definition
            else bool(definition["is_normalization"])
        )

        transformation = (
            None
            if "transformation" not in definition
            else get_transformation(definition["transformation"])
        )

        new_parameter = Parameter(
            par_name,
            value,
            min_value=min_value,
            max_value=max_value,
            delta=delta,
            desc=desc,
            free=free,
            unit=unit,
            is_normalization=is_normalization,
            transformation=transformation,
        )

        return new_parameter

    @staticmethod
    def parse_property_definition(func_name, prop_name, definition) -> FunctionProperty:

        # Parse definition of parameter

        # see if we required a value at class construction

        deferred = False if "defer" not in definition else bool(definition["defer"])

        # Enforce the presence of attributes 'value' and 'desc'

        if "initial value" not in definition:

            if not deferred:

                log.error(
                    "Error for property %s of function %s: value for parameter must be"
                    " specified" % (prop_name, func_name)
                )

                raise FunctionDefinitionError()

        if "desc" not in definition:

            log.error(
                "Error for property %s of function %s: desc for parameter must be"
                " specified" % (prop_name, func_name)
            )

            raise FunctionDefinitionError()

        # get the allowed values

        allowed_values: Optional[List[str]] = None

        if "allowed values" in definition:

            allowed_values = []
            for val in definition["allowed values"]:

                allowed_values.append(str(val))

        if "function" in definition:

            eval_func = definition["function"]

        else:

            eval_func = None

        if not deferred:

            value = str(definition["initial value"])

            if allowed_values is not None:

                if value not in allowed_values:
                    msg = f"Error for property {prop_name} of {func_name}: {value} is"
                    msg += f"not in {','.join(allowed_values)}"
                    log.error(msg)

                    raise FunctionDefinitionError()

        else:

            value = None

        desc = definition["desc"]

        new_property = FunctionProperty(
            prop_name,
            desc,
            value,
            allowed_values,
            defer=deferred,
            eval_func=eval_func,
        )

        return new_property


class Function(Node):
    """Generic Function class.

    Will be subclassed in Function1D, Function2D and Function3D.
    """

    def __init__(
        self,
        name: Optional[str] = None,
        function_definition: Optional[str] = None,
        parameters: Optional[Dict[str, Parameter]] = None,
        properties: Optional[Dict[str, FunctionProperty]] = None,
    ):

        # I use default values only to avoid warnings from pycharm and other software
        # about the calling sequence of this contructor. We actually need to enforce its
        # proper use, with this assert

        if (name is None) or (function_definition is None) or (parameters is None):

            log.error("improper call")

            raise AssertionError()

        # Set up the node

        super(Function, self).__init__(name)

        # Store name, number of dimensions and the latex formula

        # Store also the function definition

        if "description" not in function_definition:

            log.error("Function definition must contain a description")

            raise AssertionError()

        if "latex" not in function_definition:

            function_definition["latex"] = "$n.a.$"

        self._function_definition = function_definition

        # Add the parameters as children. Since the name of the key in the dictionary
        # might be different than the actual name of the parameter, use the .add_child
        # method instead of the add_children method

        self._parameters: Dict[str, Parameter] = collections.OrderedDict()

        for child_name, child in list(parameters.items()):

            self._parameters[child_name] = child

            # Add the parameter as a child of the function

            self._add_child(child)

        # Now add the properties if there are any

        if properties is not None:

            self._properties: Optional[Dict[str, FunctionProperty]] = (
                collections.OrderedDict()
            )

            for child_name, child in properties.items():

                self._properties[child_name] = child

                # Add the parameter as a child of the function

                self._add_child(child)

        else:

            self._properties = None

        # Now generate a unique identifier (UUID) in a thread safe, multi-processing
        # safe way. This is used for example in the CompositeFunction class to keep
        # track of the different instances of the same function
        self._uuid = "{" + str(self._generate_uuid()) + "}"

        # Normal functions are able to change units, while some specific ones (such as
        # the one from XSpec) are not. In this second case, this variable will contain
        # a tuple (x_unit, y_unit), but by default it should be None

        self._fixed_units = None

        self._is_prior: bool = False

        # stores any extrernally linked functions

        self._external_functions: Dict[str, "Function"] = collections.OrderedDict()

    @property
    def n_dim(self) -> int:
        """
        :return: number of dimensions for this function (1, 2 or 3)
        """
        return type(self)._n_dim

    @property
    def free_parameters(self) -> Dict[str, Parameter]:
        """Returns a dictionary of free parameters for this function.

        :return: dictionary of free parameters
        """

        free_parameters = collections.OrderedDict(
            [(k, v) for k, v in list(self.parameters.items()) if v.free]
        )

        return free_parameters

    @property
    def has_free_parameters(self) -> bool:
        """Returns True or False depending on if any parameters are free."""

        for p in self.parameters.values():
            if p.free:
                return True
        return False

    def _get_parameters(self) -> Tuple[Parameter]:
        """Return a tuple of parameters similar to get_children but for
        functions."""

        return tuple(self._parameters.values())

    @property
    def properties(self) -> Optional[Dict[str, FunctionProperty]]:
        """Return the properties of the function.

        :returns:
        """

        return self._properties

    @property
    def has_properties(self) -> bool:
        return self._properties is not None

    def link_external_function(self, function: "Function", internal_name: str):
        """Link and external function to this function for use in its evaluate
        method. the function can be from another source.

        the linked function can be accessed via
        self.external_functions[internal_name]

        :param function: the function to link.
        :type function: "Function"
        :param internal_name: the internal name used to access this in
            the external_functions dict
        :type internal_name: str
        :returns:
        """
        if not isinstance(function, Function):

            log.error("external functions must be of type Function")

            raise RuntimeError()

        if internal_name in self._external_functions:

            log.error(
                f"a function with internal name {internal_name} is already linked!"
            )

            raise RuntimeError()

        self._external_functions[internal_name] = function

        log.debug(f"{self.name} has now linked {function.name} as {internal_name}")

    def unlink_external_function(self, internal_name: str):
        """Unlink an external function.

        :param internal_name:
        :type internal_name: str
        :returns:
        """
        if internal_name not in self._external_functions:

            log.error(f"{internal_name} is not linked.")
            log.error(f"Have {','.join(list(self._external_functions.keys()))}")

            raise RuntimeError()

        self._external_functions.pop(internal_name)

    def unlink_all_external_functions(self):
        """Unlinks all external functions from this function.

        :returns:
        """
        names = list(self._external_functions.keys())

        for n in names:

            self._external_functions.pop(n)

    @property
    def external_functions(self):

        return self._external_functions

    def to_dict(self, minimal: bool = False):

        data = super(Function, self).to_dict(minimal)

        if not minimal:

            # link the external functions
            # by there internal name and
            # their path

            if self._external_functions:

                data["external_functions"] = collections.OrderedDict()

                for k, v in self._external_functions.items():

                    data["external_functions"][k] = v.path

        return data

    @staticmethod
    def _generate_uuid():
        """Generate a unique identifier for this function.

        :return: the UUID
        """
        return uuid.UUID(bytes=os.urandom(16), version=4)

    def has_fixed_units(self) -> bool:
        """Returns True if this function cannot change units, which is the case
        only for very specific functions (like models from foreign libraries
        like Xspec)

        :return: True or False
        """

        return not (self._fixed_units is None)

    @property
    def is_prior(self) -> bool:
        """Returns False by default and must be overrided in the prior
        functions.

        :return: True or False
        """

        return self._is_prior

    @property
    def fixed_units(self):
        """Returns the fixed units if has_fixed_units is True (see
        has_fixed_units)

        :return: None, or a tuple (x_unit, y_unit)
        """

        return self._fixed_units

    @property
    def description(self) -> str:
        """Returns a description for this function."""

        return self._function_definition["description"]

    # Add a property returning the parameters dictionary
    @property
    def parameters(self) -> Dict[str, Parameter]:
        """Returns a dictionary of parameters."""
        return self._parameters

    @property
    def latex(self):
        """Returns the LaTEX formula for this function."""
        return self._function_definition["latex"]

    # Define now all the operators which allow to combine functions. Each operator will
    # return a new instance of a CompositeFunction, which can then be used as a function
    # on its own

    def of(self, another_function):
        """Compose this function with another as in
        this_function(another_function(x)) :param another_function: another
        function to compose with the current one :return: a composite function
        instance."""
        return CompositeFunction("of", self, another_function)

    def __neg__(self):

        return CompositeFunction("*-", self)

    def __abs__(self):

        return CompositeFunction("abs", self)

    def __pow__(self, other_instance):

        return CompositeFunction("**", self, other_instance)

    def __rpow__(self, other_instance):

        return CompositeFunction("**", other_instance, self)

    def __add__(self, other_instance):

        return CompositeFunction("+", self, other_instance)

    __radd__ = __add__

    def __sub__(self, other_instance):

        return CompositeFunction("-", self, other_instance)

    def __rsub__(self, other_instance):

        return CompositeFunction("-", other_instance, self)

    def __mul__(self, other_instance):

        c = CompositeFunction("*", self, other_instance)

        # If the other instance is a function (and not a number), flag it so its units
        # will be made dimensionless in the set_units method of the composite function

        if isinstance(other_instance, Function):

            if self.has_fixed_units():

                # This is likely a XSpec model. The multiplication of two models with
                # units will give the wrong units to the results. So, depending on the
                # type of the first and second model, we need to adjust their units so
                # that the result will keep the right units.

                if not u.Unit(self.fixed_units[1]) == u.dimensionless_unscaled:

                    # This function has fixed unit and is not dimensionless (likely an
                    # additive XSpec model). We need to make the other function
                    # dimensionless so that the multiplication of them will keep the
                    # right units

                    other_instance._make_dimensionless = True

                    log.debug(f"{other_instance} is not dimensionless")

                else:

                    # This function has fixed unit, but it is dimensionless (likely a
                    # multiplicative XSpec model) The other function should keep its
                    # units, so we flag self instead

                    self._make_dimensionless = True

                    log.debug("{self} is now dimensionless")

                    # However, if also the other function has fixed dimension and it is
                    # dimensionless (likely another XSpec multiplicative model) we need
                    # to flag that as well
                    if other_instance.has_fixed_units() and (
                        u.Unit(other_instance.fixed_units[1])
                        == u.dimensionless_unscaled
                    ):
                        other_instance._make_dimensionless = True

                        # Now we need to flag the composite function as fixed units and
                        # dimensionless
                        c._fixed_units = other_instance.fixed_units

                        log.debug(f"{c.name} is completely dimensionless")
            else:

                # We need to make the other instance dimensionless so that this function
                # (which is not dimensionless) multiplied by the other function (which
                # we will make dimensionless) will give the right units as the results

                other_instance._make_dimensionless = True

                log.debug(f"{other_instance.name} is not dimensionless")

        return c

    __rmul__ = __mul__

    def __div__(self, other_instance):

        c = CompositeFunction("/", self, other_instance)

        # If the other instance is a function (and not a number), flag it so its units
        # will be made dimensionless in the set_units method of the composite function

        if isinstance(other_instance, Function):

            if self.has_fixed_units():

                # This is likely a XSpec model. Division is not supported.

                raise NotImplementedError("Division for XSpec models is not supported")

            else:

                # We need to make the other instance dimensionless

                other_instance._make_dimensionless = True

        return c

    def __rdiv__(self, other_instance):

        return CompositeFunction("/", other_instance, self)

    __truediv__ = __div__
    __rtruediv__ = __rdiv__

    def _repr__base(self, rich_output):

        repr_dict = collections.OrderedDict()

        repr_dict["description"] = self._function_definition["description"]

        if "latex" in self._function_definition:

            repr_dict["formula"] = self._function_definition["latex"]

        # Add the description of each parameter and their current value
        repr_dict["parameters"] = collections.OrderedDict()

        for parameter in self._get_children():

            repr_dict["parameters"][parameter.name] = parameter.to_dict()

        return dict_to_list(repr_dict, rich_output)

    @property
    def uuid(self):
        """Returns the ID of the current function. The ID is used by the
        CompositeFunction class to keep track of the unique instances of each
        function. It should not be used by the user for any specific purpose.

        :return: (none)
        """
        return self._uuid

    def __eq__(self, o):

        log.debug_node(f"checking equality of {self._uuid} and {o.uuid}")

        return self._uuid == o.uuid

    def duplicate(self):
        """Create a copy of the current function with all the parameters equal
        to the current value.

        :return: a new copy of the function
        """

        # Create a copy

        function_copy = copy.deepcopy(self)

        return function_copy

    def get_boundaries(self):  # pragma: no cover
        """Returns the boundaries of this function. By default there is no
        boundary, but subclasses can override this.

        :return: a tuple of tuples containing the boundaries for each
            coordinate (ra_min, ra_max), (dec_min, dec_max)
        """

        raise NotImplementedError("You have to implement this")

    def __call__(self, *args):  # pragma: no cover

        raise NotImplementedError("You have to implement this")

    def fast_call(self, *args):  # pragma: no cover

        raise NotImplementedError("You have to implement this")

    def evaluate_at(self, *args, **parameter_specification):  # pragma: no cover
        """Evaluate the function at the given x(,y,z) for the provided
        parameters, explicitly provided as part of the parameter_specification
        keywords.

        :param *args: :param **parameter_specification:
        :return:
        """

        # Set the parameters to the provided values
        for parameter in parameter_specification:

            self._get_child(parameter).value = parameter_specification[parameter]

        return self(*args)

    def get_total_spatial_integral(self, z):
        """Returns the total integral (for 2D functions) or the integral over
        the spatial components (for 3D functions). needs to be implemented in
        subclasses.

        :return: an array of values of the integral (same dimension as
            z).
        """

        raise NotImplementedError("You have to implement this")


class Function1D(Function):
    def __init__(
        self,
        name: Optional[str] = None,
        function_definition: Optional[str] = None,
        parameters: Optional[Dict[str, Parameter]] = None,
        properties: Optional[Dict[str, FunctionProperty]] = None,
    ):

        Function.__init__(self, name, function_definition, parameters, properties)

        self._x_unit = None
        self._y_unit = None

    def evaluate(self, x, *args, **kwargs):  # pragma: no cover

        raise NotImplementedError("You have to re-implement this")

    def set_units(self, in_x_unit, in_y_unit):

        # Transform None in input to '', so that u.Unit() will generate a dimensionless
        # unit

        in_x_unit = in_x_unit if in_x_unit is not None else ""
        in_y_unit = in_y_unit if in_y_unit is not None else ""

        # Get a Unit instance from the inputs

        try:

            in_x_unit = u.Unit(in_x_unit)
            in_y_unit = u.Unit(in_y_unit)

        except ValueError:

            msg = "Could not get a Unit instance from provided units "
            msg += f"{(in_x_unit, in_y_unit)} when setting units "
            msg += f"\n for function {self.name}"

            log.error(msg)

            raise TypeError(msg)

        # Now call the underlying method to set units, which is defined by each function
        new_units = self._set_units(in_x_unit, in_y_unit)

        # Store the units.
        # NOTE: the previous call to _set_units might return new units in special cases
        # (for example Xspec functions). So it is critical that we store them in the
        # class' attributes after the call to _set_units

        if new_units is not None:

            new_x_unit, new_y_unit = new_units

            self._x_unit = new_x_unit
            self._y_unit = new_y_unit

        else:

            self._x_unit = in_x_unit
            self._y_unit = in_y_unit

    def _set_units(self, x_unit, y_unit):  # pragma: no cover

        # This will be overridden by derived classes

        raise NotImplementedError(
            "You have to implement the method _set_units for function %s" % self.name
        )

    @property
    def x_unit(self):
        """The unit of the independent variable :return: a astropy.Unit
        instance."""
        return self._x_unit

    @property
    def y_unit(self) -> u.Unit:
        """The unit of the dependent variable :return: a astropy.Unit
        instance."""
        return self._y_unit

    def __call__(self, x):

        # This method's code violates explicitly duck typing. The reason is that
        # astropy.units introduce a very significant overload on any computation. For
        # this reason we treat differently the case with units from the case without
        # units, so that the latter case remains fast. Also, transforming an input
        # which is not an array into an array introduce a significant overload
        # (10 microseconds or so), so we perform this transformation only when strictly
        # required

        # NOTE: for a single quantity such as q = (1.0 * u.keV),
        # isinstance(q, np.ndarray) returns True

        if isinstance(x, np.ndarray):

            # We have an array as input (or a single quantity)

            if not isinstance(x, u.Quantity):

                # This is a normal array, let's use the fast call (without units)

                return self.fast_call(x)

            else:

                # This is an array with units or a single quantity, let's use the slow
                # call which preserves units

                if self.y_unit is None:
                    msg = "In order to use units you need to use the function as a "
                    msg += "spectrum or as something else, or you need to explicitly"
                    msg += " set the units."

                    log.error(msg)

                    raise AssertionError()

                # we want to make sure this is an array

                new_input = np.atleast_1d(x)

                results = self._call_with_units(new_input)

                # Now convert to the expected y unit and return a astropy.Quantity by
                # multiplying by the right unit
                return np.squeeze(results.to(self.y_unit).value) * self.y_unit

        else:

            # This is either a single number or a list

            # Transform the input to an array of floats. If x is a single number, this
            # will be an array of size 1

            new_input = np.array(x, dtype=float, ndmin=1, copy=copy_if_needed)

            # Compute the function

            result = self.fast_call(new_input)

            # Now remove all dimensions of size 1. For example, an array of shape (1,)
            # will become a single number, so that if the input was a single number,
            # also the output will be a single number

            sq = np.squeeze(result)

            # if this is still a list after all this work this its
            # shape will be
            if sq.shape:

                return sq

            else:

                # this is a single number and we assume it is a float

                return np.float64(sq)

    def _call_with_units(self, x):

        # Gather the current parameters' values with units
        values = list(map(attrgetter("as_quantity"), self._get_parameters()))

        try:

            results = self.evaluate(
                x.to(self.x_unit, equivalencies=u.spectral()), *values
            )

        except u.UnitsError:  # pragma: no cover

            # see if this is a dimensionless function

            if self.has_fixed_units():

                try:

                    results = self.evaluate(x.to(self.x_unit), *values)

                except u.UnitsError:
                    msg = "Looks like you didn't provide all the units, or you provided"
                    msg += " the wrong ones, when calling function %s" % self.name
                    log.error(msg)

                    raise u.UnitsError()
            else:
                msg = "Looks like you didn't provide all the units, or you provided the"
                msg += " wrong ones, when calling function %s" % self.name

                log.error()

                raise u.UnitsError()

        else:

            return results

    @memoize
    def fast_call(self, x) -> np.ndarray:

        # Gather the current parameters' values without units, which means that the
        # whole computation will be without units, with a big speed gain (~10x)

        # NOTE: it is important to use value, and not _value, to support linking

        # values = list(map(attrgetter("value"), self._get_children()))

        values = list(map(attrgetter("value"), self._get_parameters()))

        return self.evaluate(x, *values)

    def get_boundaries(self):
        """Returns the boundaries of this function. By default there is no
        boundary, but subclasses can override this.

        :return: a tuple of tuples containing the boundaries for each
            coordinate (ra_min, ra_max), (dec_min, dec_max)
        """

        log.error("Cannot call get_boundaries() on a 1d function")

        raise DesignViolation()

    def local_spectral_index(self, x, epsilon=1e-5):
        """Compute the local spectral index of the model at a given set of
        energies.

        :param x:
        :type energy:
        :param epsilon:
        :type epsilon:
        :returns:
        """

        a = self(x)
        b = self(x * (1 + epsilon))

        return _local_deriv(a, b, epsilon)


@nb.njit
def _local_deriv(a, b, epsilon):

    return np.log(b / a) / math.log(1.0 + epsilon)


class Function2D(Function):
    def __init__(
        self,
        name: Optional[str] = None,
        function_definition: Optional[str] = None,
        parameters: Optional[Dict[str, Parameter]] = None,
        properties: Optional[Dict[str, FunctionProperty]] = None,
    ):

        Function.__init__(self, name, function_definition, parameters, properties)

        self._x_unit = None
        self._y_unit = None
        self._z_unit = None

    def evaluate(self, x, y, *args):  # pragma: no cover

        raise NotImplementedError("You have to re-implement this")

    def set_units(self, in_x_unit, in_y_unit, in_z_unit):

        # Change None to '' for the inputs so that the following u.Unit construction
        # will generate a dimensionless# unit (it would fail with None)

        in_x_unit = in_x_unit if in_x_unit is not None else ""
        in_y_unit = in_y_unit if in_y_unit is not None else ""
        in_z_unit = in_z_unit if in_z_unit is not None else ""

        try:

            in_x_unit = u.Unit(in_x_unit)
            in_y_unit = u.Unit(in_y_unit)
            in_z_unit = u.Unit(in_z_unit)

        except ValueError:

            msg = (
                "Could not get a Unit instance from provided units when setting units "
            )
            msg += f"\nfor function {self.name}"

            log.error(msg)

            raise TypeError(msg)

        # Store the Unit instances

        self._x_unit = in_x_unit
        self._y_unit = in_y_unit
        self._z_unit = in_z_unit

        # Now call the underlying method to set units, which is defined by each function
        self._set_units(self._x_unit, self._y_unit, self._z_unit)

    def _set_units(self, x_unit, y_unit, z_unit):  # pragma: no cover

        # This will be overridden by derived classes

        raise NotImplementedError(
            "You have to implement the method _set_units for function %s" % self.name
        )

    @property
    def x_unit(self):
        return self._x_unit

    @property
    def y_unit(self):
        return self._y_unit

    @property
    def z_unit(self):
        return self._z_unit

    def __call__(self, x, y, *args, **kwargs):

        # This method's code violates explicitly duck typing. The reason is that
        # astropy.units introduce a very significant overload on any computation. For
        # this reason we treat differently the case with units from the case without
        # units, so that the latter case remains fast. Also, transforming an input which
        # is not an array into an array introduce a significant overload (10
        # microseconds or so), so we perform this transformation only when strictly
        # required

        assert type(x) is type(y), "You have to use the same type for x and y"

        if isinstance(x, np.ndarray):

            # We have an array or a quantity as input

            if not isinstance(x, u.Quantity):

                # This is a normal array, let's use the fast call (without units)

                return self._call_without_units(x, y)

            else:

                # This is an array with units or a single quantity, let's use the slow
                # call which preserves units

                results = self._call_with_units(x, y)

                # Now convert to the expected z unit and remove useless dimensions
                return np.squeeze(results.to(self.z_unit).value) * self.z_unit

        else:

            # This is either a single number or a list

            # Transform the input to an array of floats

            new_x = np.array(x, dtype=float, ndmin=1, copy=copy_if_needed)
            new_y = np.array(y, dtype=float, ndmin=1, copy=copy_if_needed)

            # Compute the function

            result = self._call_without_units(new_x, new_y)

            # Now remove all dimensions of size 1. For example, an array of shape (1,)
            # will become a single number.

            return np.squeeze(result)

    def _call_with_units(self, x, y):

        # Gather the current parameters' values with units

        values = list(map(attrgetter("as_quantity"), self._get_parameters()))

        try:

            results = self.evaluate(x, y, *values)

        except u.UnitsError:  # pragma: no cover

            log.error(
                "Looks like you didn't provide all the units, or you provided the wrong"
                f" ones, when calling function {self.name}"
            )

            raise u.UnitsError(
                "Looks like you didn't provide all the units, or you provided the wrong"
                f"ones, when calling function {self.name}"
            )

        else:

            return results

    @memoize
    def _call_without_units(self, x, y):

        # Gather the current parameters' values without units, which means that the
        # whole computation will be without units, with a big speed gain (~10x)

        values = list(map(attrgetter("value"), self._get_parameters()))

        return self.evaluate(x, y, *values)


class Function3D(Function):
    def __init__(
        self,
        name: Optional[str] = None,
        function_definition: Optional[str] = None,
        parameters: Optional[Dict[str, Parameter]] = None,
        properties: Optional[Dict[str, FunctionProperty]] = None,
    ):

        Function.__init__(self, name, function_definition, parameters, properties)

        self._x_unit = None
        self._y_unit = None
        self._z_unit = None
        self._w_unit = None

    def evaluate(self, x, y, z, *args, **kwargs):  # pragma: no cover

        raise NotImplementedError("You have to re-implement this")

    def set_units(self, in_x_unit, in_y_unit, in_z_unit, in_w_unit):

        # Change None to '' for the inputs so that the following u.Unit construction
        # will generate a dimensionless unit (it would fail with None)

        in_x_unit = in_x_unit if in_x_unit is not None else ""
        in_y_unit = in_y_unit if in_y_unit is not None else ""
        in_z_unit = in_z_unit if in_z_unit is not None else ""
        in_w_unit = in_w_unit if in_w_unit is not None else ""

        # Get instances of Unit

        try:

            in_x_unit = u.Unit(in_x_unit)
            in_y_unit = u.Unit(in_y_unit)
            in_z_unit = u.Unit(in_z_unit)
            in_w_unit = u.Unit(in_w_unit)

        except ValueError:

            msg = (
                "Could not get a Unit instance from provided units when setting units "
            )
            msg += f"\nfor function {self.name}"

            log.error(msg)

            raise TypeError(msg)

        # Store the Unit instances

        self._x_unit = in_x_unit
        self._y_unit = in_y_unit
        self._z_unit = in_z_unit
        self._w_unit = in_w_unit

        # Now call the underlying method to set units, which is defined by each function

        self._set_units(self._x_unit, self._y_unit, self._z_unit, self._w_unit)

    def _set_units(self, x_unit, y_unit, z_unit, w_unit):  # pragma: no cover

        # This will be overridden by derived classes

        raise NotImplementedError(
            "You have to implement the method _set_units for function %s" % self.name
        )

    @property
    def x_unit(self):
        return self._x_unit

    @property
    def y_unit(self):
        return self._y_unit

    @property
    def z_unit(self):
        return self._z_unit

    @property
    def w_unit(self):
        return self._w_unit

    def __call__(self, x, y, z):

        # This method's code violates explicitly duck typing. The reason is that
        # astropy.units introduce a very significant overload on any computation. For
        # this reason we treat differently the case with units from the case without
        # units, so that the latter case remains fast. Also, transforming an input which
        # is not an array into an array introduce a significant overload (10
        # microseconds or so), so we perform this transformation only when strictly
        # required

        assert type(x) is type(y) and type(y) is type(
            z
        ), "You have to use the same type for x, y and z"

        if isinstance(x, np.ndarray):

            # We have an array as input

            if not isinstance(x, u.Quantity):

                # This is a normal array, let's use the fast call (without units)

                return self._call_without_units(x, y, z)

            else:

                # This is an array with units or a single quantity, let's use the slow
                # call which preserves units

                results = self._call_with_units(x, y, z)

                # Now convert to the expected w unit and remove useless dimensions

                return np.squeeze(results.to(self.w_unit).value) * self.w_unit

        else:

            # This is either a single number or a list
            # Transform the input to an array of floats

            new_x = np.array(x, dtype=float, ndmin=1, copy=copy_if_needed)
            new_y = np.array(y, dtype=float, ndmin=1, copy=copy_if_needed)
            new_z = np.array(z, dtype=float, ndmin=1, copy=copy_if_needed)

            # Compute the function

            result = self._call_without_units(new_x, new_y, new_z)

            # Now remove all dimensions of size 1. For example, an array of shape (1,)
            # will become a single number.

            return np.squeeze(result)

    def _call_with_units(self, x, y, z):

        # Gather the current parameters' values with units

        values = list(map(attrgetter("as_quantity"), self._get_parameters()))

        try:

            results = self.evaluate(x, y, z, *values)

        except u.UnitsError:  # pragma: no cover

            raise u.UnitsError(
                "Looks like you didn't provide all the units, or you provided the wrong"
                f"ones, when calling function {self.name}"
            )

        else:

            return results

    @memoize
    def _call_without_units(self, x, y, z):

        # Gather the current parameters' values without units, which means that the
        # whole computation will be without units, with a big speed gain (~10x)

        values = list(map(attrgetter("value"), self._get_parameters()))

        return self.evaluate(x, y, z, *values)


##########################
# Composite function stuff
##########################

# Codes to indicate to Composite Function the operation between two functions
_operations = {
    "+": np.add,
    "-": np.subtract,
    "*-": np.negative,
    "*": np.multiply,
    "/": np.divide,
    "**": np.power,
    "abs": np.abs,
    "of": "compose",
}


# These methods need to be here to overcome the limitation of pickle with methods of
# classes


def _cf_evaluate_func_func(np_operator, f1, f2, *args):
    # Evaluate for when both elements are functions

    return np_operator(f1(*args), f2(*args))


def _cf_evaluate_func_number(np_operator, f1, f2, *args):
    # Evaluate for when element 1 is a function and element 2 is a number

    return np_operator(f1(*args), f2)


def _cf_evaluate_number_func(np_operator, f1, f2, *args):
    # Evaluate for when element 2 is a function and element 1 is a number

    return np_operator(f1, f2(*args))


def _cf_evaluate_func_of_func(np_operator, f1, f2, *args):
    value = f2(*args)

    return f1(value, *(args[1:]))


class CompositeFunction(Function):
    def __init__(self, operation, function_or_scalar_1, function_or_scalar_2=None):

        if operation not in _operations:

            log.error("Do not know operation %s" % operation)

            raise AssertionError()

        # Save this to make the class pickeable (see the __setstate__ and
        # __getstate__ methods)

        self._calling_sequence = (
            operation,
            function_or_scalar_1,
            function_or_scalar_2,
        )

        self._requested_x_unit = None
        self._requested_y_unit = None

        self._operation = operation

        # Set the new __call__ according to the type of the elements in the expression
        self._decide_evaluate_type()

        # Save a description, but using the unique IDs of the functions involved, to
        # keep track of where they appear in the expression

        self._uuid_expression = self._get_uuid_expression(
            operation, function_or_scalar_1, function_or_scalar_2
        )

        log.debug_node(f"UUID of composite {self._uuid_expression}")

        # Makes the list of unique functions which compose this composite function.

        self._functions = []

        for function in [function_or_scalar_1, function_or_scalar_2]:

            # Check whether this is already a composite function. If it is, add the
            # functions contained in it

            if isinstance(function, CompositeFunction):

                log.debug_node(f"{function.name} is a composite function")

                for sub_function in function.functions:

                    log.debug_node(f"checking sub function {sub_function.name}")

                    if sub_function not in self._functions:

                        log.debug_node(f"now adding {sub_function.name}")

                        self._functions.append(sub_function)

            elif isinstance(function, Function):

                # This is a simple function.
                # Add it only if it is not there already (avoid duplicate)

                if function not in self._functions:

                    log.debug_node(f"{function.name} is being added")

                    self._functions.append(function)

                else:

                    log.debug_node(f"{function.name} is a duplicate")

            else:

                # This is a scalar, no need to add it among the functions

                pass

            log.debug_node(f"comp now has {len(self._functions)} functions")

        log.debug_node(f"added functions are now {[f.name for f in self._functions]}")

        # Make sure all functions have the same dimension, and store it so that the
        # property .n_dim of the Function class will work
        self._n_dim = self._functions[0].n_dim

        if self._n_dim > 1:

            log.error(
                "CompositeFunction class can only handle 1-dimensional functions at the"
                " moment."
            )

            raise NotImplementedError()

        for function in self._functions:

            if function.n_dim != self._n_dim:

                log.error("You cannot compose functions of different dimensionality")

                raise RuntimeError()

        # Now assign a unique name to all the functions,
        # to make clear which is which in the definition
        # and give an easy way for the user to understand
        # which parameter belongs to which function

        self._id_to_uid = {}

        expression = self._uuid_expression

        for i, function in enumerate(self._functions):

            self._id_to_uid[i + 1] = function.uuid

            expression = expression.replace(
                function.uuid, "%s{%s}" % (function.name, i + 1)
            )

        # Save the expression
        self._expression = expression

        log.debug_node(f"function expression: {self._expression}")

        # Build the parameters dictionary assigning a new name to each parameter to
        # account for possible duplicates.

        parameters = collections.OrderedDict()

        properties = collections.OrderedDict()

        self._sub_children = collections.OrderedDict()

        log.debug_node(f"we now have {len(self._functions)}")

        for i, function in enumerate(self._functions):

            log.debug_node(f"func path before comp: {function.path}")

            for parameter_name, parameter in function.parameters.items():

                # New name to avoid possible duplicates

                match = re.match("(.+)_[0-9]+$", parameter_name)

                if match is not None:

                    original_name = match.groups()[0]

                else:

                    original_name = parameter_name

                new_name = f"{original_name}_{i+1}"

                log.debug_node(f"rename {original_name} -> {new_name}")

                # Store the parameter under the new name (obviously this is a reference
                # to the parameter, not a copy, as always in python)

                parameters[new_name] = parameter

                parameter._change_name(new_name, clear_parent=False)

            if function.properties is not None:

                for (
                    property_name,
                    function_property,
                ) in function.properties.items():

                    # New name to avoid possible duplicates

                    match = re.match("(.+)_[0-9]+$", property_name)

                    if match is not None:

                        original_name = match.groups()[0]

                    else:

                        original_name = property_name

                    new_name = f"{original_name}_{i+1}"

                    log.debug_node(f"rename {original_name} -> {new_name}")

                    # Store the parameter under the new name (obviously this is a
                    # reference to the parameter, not a copy, as always in python)

                    properties[new_name] = function_property

                    function_property._change_name(new_name, clear_parent=True)

                    log.debug_node("function property name has changed")

            # now, some functions may have children and we want to keep track of those

            self._sub_children[function.name] = collections.OrderedDict()

            for child_name, child in function._children.items():

                if child_name not in function.parameters:

                    log.debug_node(f"{function.name} has child {child_name}")

                    self._sub_children[function.name][child_name] = child.to_dict(
                        minimal=False
                    )

            if not function.is_root:

                log.warning(
                    f"{function.name} was previously assigned to "
                    f"{function._root(source_only=True).name}"
                )
                log.warning("it has now been removed as it is a composite")
                log.warning(
                    "you can create a new function and link it to the composite "
                    "parameters if needed"
                )

                # if the function is attached to a source, we want to ditch the source
                # because now this function is part of a composite

                function = function._parent._remove_child(function.name, delete=False)

            log.debug_node(f"func path after comp: {function.path}")

        # reset properties if there were none

        if not properties:

            properties = None

        # Now build a meaningful description

        _function_definition = {
            "description": self.expression,
            "latex": NO_LATEX_FORMULA,
        }

        Function.__init__(
            self, "composite", _function_definition, parameters, properties
        )

        self._uuid = self._uuid_expression

    def set_units(self, x_unit, y_unit, relaxed=False):

        if relaxed and (x_unit is None) and (y_unit is None):

            # This can happen when rebuilding a composite function during unpickling,
            # when there are more than two functions composed together. We do not need
            # to to anything in that case
            pass

        else:

            self._requested_x_unit = x_unit
            self._requested_y_unit = y_unit

            # Just rely on the single functions to adjust themselves.

            for function in self.functions:

                if hasattr(function, "_make_dimensionless"):

                    function.set_units(x_unit, u.dimensionless_unscaled)

                else:

                    function.set_units(x_unit, y_unit)

    @property
    def expression(self):
        return self._expression

    @staticmethod
    def _get_uuid_expression(operation, name_1, name_2=None):

        if name_2 is None:

            return "(%s %s)" % (operation, name_1.uuid)

        if hasattr(name_1, "uuid"):

            name_1_uuid = name_1.uuid

        else:

            name_1_uuid = "%s" % name_1

        if hasattr(name_2, "uuid"):

            name_2_uuid = name_2.uuid

        else:

            name_2_uuid = "%s" % name_2

        return "(%s %s %s)" % (name_1_uuid, operation, name_2_uuid)

    def _decide_evaluate_type(self):

        # Assign to __call__ the right evaluate according to the type of the elements
        # in the expression

        operation, self._f1, self._f2 = self._calling_sequence

        np_operator = _operations[operation]

        self._np_operator = np_operator

        if np_operator == "compose":

            assert hasattr(
                self._f2, "evaluate"
            ), "Second member of .of cannot be a scalar"

            assert (
                self._f1.n_dim == 1 and self._f2.n_dim == 1
            ), "Can only compose with .of functions of 1 variable"

            self.evaluate = _cf_evaluate_func_of_func

        else:

            # Check whether the second member is a function, or a number

            if hasattr(self._f1, "evaluate"):

                if hasattr(self._f2, "evaluate"):

                    self.evaluate = _cf_evaluate_func_func

                else:

                    self.evaluate = _cf_evaluate_func_number

            else:

                if hasattr(self._f2, "evaluate"):

                    self.evaluate = _cf_evaluate_number_func

                else:  # pragma: no cover

                    # Should never get here!

                    raise RuntimeError("Should never get here")

    @property
    def functions(self):
        "A list containing the function used to build this composite function"
        return self._functions

    def evaluate(self):  # pragma: no cover

        raise NotImplementedError(
            "You cannot instance and use a composite function by itself. Use the "
            "factories."
        )

    # This dumb function must be here because it is not possible to override at runtime
    # __call__ (nor any other special method)
    def __call__(self, x):

        return self.evaluate(self._np_operator, self._f1, self._f2, x)

    # For composite function, fast_call is the same as __call__ (because the call will
    # be forwarded to the inner functions)

    fast_call = __call__

    # Override the to_dict method of the Node class to add the expression to re-build
    # this composite function
    def to_dict(self, minimal=False):

        data = super(CompositeFunction, self).to_dict(minimal)

        if not minimal:

            data["expression"] = self._expression

            flag = False

            for function in self._functions:

                if function.external_functions:

                    flag = True

            if flag:

                data["external_functions"] = collections.OrderedDict()

                for i, function in enumerate(self._functions):

                    this_function = collections.OrderedDict()

                    for k, v in function.external_functions.items():

                        this_function[k] = v.path

                    data["external_functions"][i] = this_function

        return data


def get_function(function_name, composite_function_expression=None):
    """Returns the function "name", which must be among the known functions or
    a composite function.

    :param function_name: the name of the function (use 'composite' if
        the function is a composite function)
    :param composite_function_expression: composite function
        specification such as ((((powerlaw{1} + (sin{2} * 3)) + (sin{2}
        * 25)) - (powerlaw{1} * 16)) + (sin{2} ** 3.0))
    :return: the an instance of the requested class
    """

    # Check whether this is a composite function or a simple function
    if composite_function_expression is not None:

        # Composite function

        # get the function
        composite_function = _parse_function_expression(composite_function_expression)

        # it is possible that the functions have sub children

        return composite_function

    else:

        if function_name in _known_functions:

            function_class = _known_functions[function_name]

            deferred_properites = collections.OrderedDict()

            if function_class._properties is not None:

                for name, func_prop in function_class._properties.items():

                    # we need to specify this in hte constructor
                    # this will change to the saved value when the
                    # function is fully built

                    if func_prop.is_deferred:

                        if func_prop._allowed_values is not None:

                            # if there are only allowed values
                            # then we select the first one

                            deferred_properites[name] = func_prop._allowed_values[0]

                        else:

                            deferred_properites[name] = "_tmp"

            # Ok, let's create the instance

            instance = function_class(**deferred_properites)

            return instance

        else:

            # Maybe this is a template

            # NOTE: import here to avoid circular import

            from astromodels.functions.template_model import (
                InvalidTemplateModelFile,
                MissingDataFile,
                TemplateModel,
            )

            try:

                instance = TemplateModel(function_name)

            except MissingDataFile:

                log.error(
                    "Function %s is not known. Known functions are: %s"
                    % (function_name, ",".join(list(_known_functions.keys())))
                )

                raise UnknownFunction()

            # see if it is an emulator model from
            # netspec

            except InvalidTemplateModelFile:

                try:

                    log.debug("check if it is an emulator")

                    from netspec import EmulatorModel

                    instance = EmulatorModel(function_name)

                except Exception as e:

                    log.debug(e)

                    log.error(
                        "Function %s is not known. Known functions are: %s"
                        % (
                            function_name,
                            ",".join(list(_known_functions.keys())),
                        )
                    )

                    raise UnknownFunction()

                else:

                    return instance

            else:

                return instance


def get_function_class(function_name):
    """Return the type for the requested function.

    :param function_name: the function to return
    :return: the type for that function (i.e., this is a class, not an
        instance)
    """

    if function_name in _known_functions:

        return _known_functions[function_name]

    else:

        log.error(
            "Function %s is not known. Known functions are: %s"
            % (function_name, ",".join(list(_known_functions.keys())))
        )

        raise UnknownFunction()


def list_functions():

    # Gather all defined functions and their descriptions

    functions_and_descriptions = {
        key: {"Description": value._function_definition["description"]}
        for key, value in list(_known_functions.items())
    }

    # Order by key (i.e., by function name)

    ordered = collections.OrderedDict(sorted(functions_and_descriptions.items()))

    # Format in a table

    table = dict_to_table(ordered)

    return table


def _parse_function_expression(function_specification):
    """
    Parse a complex function expression like:

    ((((powerlaw{1} + (sin{2} * 3)) + (sin{2} * 25)) -
    (powerlaw{1} * 16)) + (sin{2} ** 3.0))

    and return a composite function instance

    :param function_specification:
    :return: a composite function instance
    """

    # NOTE FOR SECURITY
    # This function has some security concerns. Security issues could arise if the user
    # tries to read a model file which has been maliciously formatted to contain harmful
    # code. In this function we close all the doors to a similar attack, except for
    # those attacks which assume that the user has full access to a python environment.
    # Indeed, if that is the case, then the user can already do harm to the system, and
    # so there is no point in safeguard that from here. For example, the user could
    # format a subclass of the Function class which perform malicious operations in the
    # constructor, add that to the dictionary of known functions, and then interpret
    # it with this code. However, if the user can instance malicious classes, then why
    # would he use astromodels to carry out the attack? Instead, what we explicitly
    # check is the content of the function_specification string, so that it cannot by
    # itself do any harm (by for example containing instructions such as os.remove).

    # This can be a arbitrarily complex specification, like
    # ((((powerlaw{1} + (sin{2} * 3)) + (sin{2} * 25)) - (powerlaw{1} * 16))
    # + (sin{2} ** 3.0))

    # Use regular expressions to extract the set of functions like
    # function_name{number}, then build the set of unique functions by using the
    # constructor set()

    unique_functions = set(
        re.findall(r"\b([a-zA-Z0-9_]+)\{([0-9]?[0-9]?[0-9]?)\}", function_specification)
    )

    # NB: unique functions is a set like:
    # {('powerlaw', '1'), ('sin', '2')}

    # Create instances of the unique functions

    instances = {}

    # Loop over the unique functions and create instances

    for unique_function, number in unique_functions:

        complete_function_specification = "%s{%s}" % (unique_function, number)

        # As first safety measure, check that the unique function is in the dictionary
        # of _known_functions. This could still be easily hacked, so it won't be the
        # only check

        if unique_function in _known_functions:

            # Get the function class and check that it is indeed a proper Function class

            function_class = _known_functions[unique_function]

            if issubclass(function_class, Function):

                # let's see if there are any deferred
                # properties

                deferred_properites = collections.OrderedDict()

                if function_class._properties is not None:

                    for name, func_prop in function_class._properties.items():

                        # we need to specify this in hte constructor
                        # this will change to the saved value when the
                        # function is fully built

                        if func_prop.is_deferred:

                            if func_prop._allowed_values is not None:

                                # if there are only allowed values
                                # then we select the first one

                                deferred_properites[name] = func_prop._allowed_values[0]

                            else:

                                deferred_properites[name] = "_tmp"

                # Ok, let's create the instance

                instance = function_class(**deferred_properites)

                # Append the instance to the list

                instances[complete_function_specification] = instance

            else:

                log.error(
                    "The function specification %s does not contain a proper function"
                    % unique_function
                )

                raise FunctionDefinitionError()

        else:

            # It might be a template

            # This import is here to avoid circular dependency between this module and
            # TemplateModel.py
            import astromodels.functions.template_model

            try:

                instance = astromodels.functions.template_model.TemplateModel(
                    unique_function
                )

            except astromodels.functions.template_model.MissingDataFile:

                # It's not a template

                raise UnknownFunction(
                    f"Function {unique_function} in expression {function_specification}"
                    " is unknown. If this is a template model, you are "
                    "probably missing the data file"
                )

            except astromodels.functions.template_model.InvalidTemplateModelFile:

                # It's not a template

                try:

                    import netspec

                    instance = netspec.EmulatorModel(unique_function)

                except Exception:

                    raise UnknownFunction(
                        f"Function {unique_function} in expression "
                        f"{function_specification}"
                        " is unknown. If this is a template model, you are "
                        "probably missing the data file"
                    )

                else:

                    instances[complete_function_specification] = instance

            else:

                # It's a template

                instances[complete_function_specification] = instance

    # Check that we have found at least one instance.

    if len(instances) == 0:

        log.error("No known function in function specification")

        raise DesignViolation()

    # The following presents a slight security problem if the model file that has been
    # parsed comes from an untrusted source. Indeed, the use of eval could make possible
    # to execute things like os.remove. In order to avoid this, first we substitute the
    # function instances with numbers and remove the operators like +,-,/ and so on.
    # Then we try to execute the string with ast.literal_eval, which according to its
    # documentation:

    # Safely evaluate an expression node or a Unicode or Latin-1 encoded string
    # containing a Python literal or container display. The string or node provided may
    # only consist of the following Python literal structures: strings, numbers, tuples,
    # lists, dicts, booleans, and None.This can be used for safely evaluating strings
    # containing Python values from untrusted sources without the need to parse the
    # values oneself. It is not capable of evaluating arbitrarily complex expressions,
    # for example involving operators or indexing.

    # If literal_eval cannot parse the string, it means that it contains unsafe input.

    # Create a copy of the function_specification

    string_for_literal_eval = function_specification

    log.debug_node(string_for_literal_eval)

    # Remove from the function_specification all the known operators and
    # function_expressions, and substitute them with a 0 and a space

    # Let's start from the function expression

    for function_expression in list(instances.keys()):

        log.debug_node(function_expression)

        string_for_literal_eval = string_for_literal_eval.replace(
            function_expression, "0 "
        )

    log.debug_node(string_for_literal_eval)

    # Now remove all the known operators

    for operator in list(_operations.keys()):

        string_for_literal_eval = string_for_literal_eval.replace(operator, "0 ")

    log.debug_node(string_for_literal_eval)

    # The string at this point should contains only numbers and parenthesis separated by
    # one or more spaces

    if re.match("""([a-zA-Z]+)""", string_for_literal_eval):

        log.error("Extraneous input in function specification")

        raise DesignViolation()

    # By using split() we separate all the numbers and parenthesis in a list, then we
    # join them with a comma, to end up with a comma-separated list of parenthesis and
    # numbers like: ((((0,0,(0,0,3)),0,(0,0,25)),0,(0,0,16)),0,(0,0,0,3.0))
    # This string can be parsed by literal_eval as a tuple containing other tuples,
    # which is fine. If the user has inserted some malicious content, like os.remove or
    # more weird stuff like code objects, the parsing will fail

    string_for_literal_eval = ",".join(string_for_literal_eval.split())

    # At this point the string should be just a comma separated list of numbers

    # Now try to execute the string
    try:

        ast.literal_eval(string_for_literal_eval)

    except (ValueError, SyntaxError):

        log.error("The given expression is not a valid function expression")

        raise DesignViolation()

    else:

        # The expression is safe, let's eval it

        # First substitute the reference to the functions (like 'powerlaw{1}') with a
        # string corresponding to the instance dictionary

        sanitized_function_specification = function_specification

        for function_expression in list(instances.keys()):

            sanitized_function_specification = sanitized_function_specification.replace(
                function_expression, 'instances["%s"]' % function_expression
            )

        # Now eval it. For safety measure, I remove all globals, and the only local is
        # the 'instances' dictionary

        composite_function = eval(
            sanitized_function_specification, {}, {"instances": instances}
        )

        return composite_function<|MERGE_RESOLUTION|>--- conflicted
+++ resolved
@@ -159,11 +159,7 @@
 
             function_definition = my_yaml.load(
                 yaml_string,
-<<<<<<< HEAD
-                Loader=my_yaml.FullLoader,  # or SafeLoader if using only basic YAML types
-=======
                 Loader=my_yaml.FullLoader,
->>>>>>> a644c328
             )
 
         except ReaderError:  # pragma: no cover
