name: test_env

channels:
  - conda-forge
  - xspecmodels
  - defaults
  
dependencies:
  - python
  - mkl
  - numpy
  - pyyaml>=5.1
  - astropy
  - scipy
  - numdifftools
  - hdf5
  - pytables
  - pandas>=0.23
  - dill
  - cfitsio
  - ccfits
  - wcslib
  - future
  - xspec-modelsonly==6.30.1
<<<<<<< HEAD
  - numba<0.59
  - h5py<3.2
  - interpolation>=2.2.3
=======
  - numba>=0.54
  - h5py
  - interpolation>=2.2.2
>>>>>>> 32d1d8fe
  - libgfortran
  - omegaconf
  - colorama
  - rich
  - joblib<|MERGE_RESOLUTION|>--- conflicted
+++ resolved
@@ -22,15 +22,9 @@
   - wcslib
   - future
   - xspec-modelsonly==6.30.1
-<<<<<<< HEAD
   - numba<0.59
-  - h5py<3.2
+  - h5py
   - interpolation>=2.2.3
-=======
-  - numba>=0.54
-  - h5py
-  - interpolation>=2.2.2
->>>>>>> 32d1d8fe
   - libgfortran
   - omegaconf
   - colorama
