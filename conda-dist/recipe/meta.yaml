{% set name = "astromodels" %}

package:
  name: {{ name }}
  version: {{ os.environ.get('PKG_VERSION') }}

source:
#  git_url: https://github.com/threeml/{{ name }}.git
  path: ../../

requirements:
  build:
    - {{ compiler('c') }} # [linux]
    - {{ compiler('cxx') }} # [linux]
    - {{ compiler('fortran') }} # [linux]
    - xspec-modelsonly
    - cfitsio
    - ccfits
    - wcslib

  host:
    - python
    - setuptools
    - pip
    - numpy
    - pyyaml>=5.1
    - pandas>=0.23
    - cfitsio
    - ccfits
    - wcslib
    - xspec-modelsonly
    - future
    - numba
    - h5py # [linux]
    - h5py<=3.1.0 # [osx]
    - omegaconf
    
  run:
    - python
    - numpy
    - pyyaml>=5.1
    - astropy
    - pytables
    - pandas>=0.23
    - dill
    - cfitsio
    - ccfits
    - wcslib
    - future
<<<<<<< HEAD
    - numba
    - h5py
    - interpolation>=2.1.5
=======
    #- krb5==1.14.6 # [py2k]
    #- readline==6.2 # [py2k]
    - numba>=0.54
    - h5py # [linux]
    - h5py<=3.1.0 # [osx]
    - interpolation>=2.2.2 # [py3k]
>>>>>>> 2ea8a0c4
    - colorama
    - omegaconf
    - rich
    
build:
  script: python -m pip install --verbose --no-deps --ignore-installed .
  skip: true  # [win]
#  skip: true  # [py3k]

#test:
#  # Python imports
#  imports:
#    - astromodels
#    - astromodels.core
#    - astromodels.functions
#    - astromodels.functions.dark_matter
#    - astromodels.sources
#    - astromodels.utils
#    - astromodels.xspec

#  commands:
#    - pytest -vv --pyargs {{ name }}

  # You can also put a file called run_test.py in the recipe that will be run
  # at test time.

#  requires:
#    - xspec-modelsonly


about:
  home: https://github.com/threeml/astromodels
  license: UNKNOWN
  summary: 'Astromodels contains models to be used in likelihood or Bayesian analysis in astronomy'
  license_family: OTHER

# See
# http://docs.continuum.io/conda/build.html for
# more information about meta.yaml<|MERGE_RESOLUTION|>--- conflicted
+++ resolved
@@ -30,9 +30,8 @@
     - wcslib
     - xspec-modelsonly
     - future
-    - numba
-    - h5py # [linux]
-    - h5py<=3.1.0 # [osx]
+    - numba>=0.54
+    - h5py
     - omegaconf
     
   run:
@@ -47,18 +46,9 @@
     - ccfits
     - wcslib
     - future
-<<<<<<< HEAD
-    - numba
+    - numba>=0.54
     - h5py
-    - interpolation>=2.1.5
-=======
-    #- krb5==1.14.6 # [py2k]
-    #- readline==6.2 # [py2k]
-    - numba>=0.54
-    - h5py # [linux]
-    - h5py<=3.1.0 # [osx]
-    - interpolation>=2.2.2 # [py3k]
->>>>>>> 2ea8a0c4
+    - interpolation>=2.2.2
     - colorama
     - omegaconf
     - rich
